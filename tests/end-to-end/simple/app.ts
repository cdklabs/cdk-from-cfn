--- conflicted
+++ resolved
@@ -110,13 +110,8 @@
     if (queue == null) { throw new Error(`A combination of conditions caused 'queue' to be undefined. Fixit.`); }
     const bucket = isUsEast1
       ? new s3.CfnBucket(this, 'Bucket', {
-<<<<<<< HEAD
           accessControl: 'Private',
           bucketName: `${props.bucketNamePrefix}-${this.stackName}-bucket`,
-=======
-          accessControl: 'private',
-          bucketName: `${props.bucketNamePrefix!}-${this.stackName}-bucket`,
->>>>>>> 1ef4fa27
           loggingConfiguration: {
             destinationBucketName: props.logDestinationBucketName!,
           },
@@ -150,11 +145,7 @@
       new cdk.CfnOutput(this, 'BucketArn', {
         description: 'The ARN of the bucket in this template!',
         exportName: 'ExportName',
-<<<<<<< HEAD
         value: this.bucketArn!,
-=======
-        value: this.bucketArn!.toString(),
->>>>>>> 1ef4fa27
       });
     }
     this.queueArn = queue.ref;
