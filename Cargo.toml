[package]
name = "cdk-from-cfn"
version = "0.149.0"
edition = "2021"
rust-version = "1.64"
description = "Turn AWS CloudFormation templates into AWS CDK applications"
license = "MIT OR Apache-2.0"

repository = "https://github.com/cdklabs/cdk-from-cfn"
homepage = "https://github.com/cdklabs/cdk-from-cfn#readme"

# See more keys and their definitions at https://doc.rust-lang.org/cargo/reference/manifest.html

[features]
default = ["golang", "java", "typescript", "python", "csharp"]
# Language support
golang = []
java = []
typescript = []
csharp = []
python = []

[lib]
crate-type = ["cdylib", "lib"]

[dependencies]
anyhow = "^1.0.81"
base64 = "^0.22.0"
clap = { version = "^4.5.3", features = ["cargo"] }
indexmap = { version = "^2.2.6", features = ["serde"] }
nom = "^7.1.3"
numberkit = "^0.1.0"
phf = { version = "^0.11.2", features = ["macros"] }
rustc-hash = { version = "1.1.0", optional = true }
serde = { version = "^1.0.197", features = ["derive"] }
serde-enum-str = "^0.4.0"
<<<<<<< HEAD
serde_with = "^3.6.1"
serde_yaml = "^0.9.32"
thiserror = "^1.0.57"
=======
serde_with = "^3.7.0"
serde_yaml = "^0.9.34"
>>>>>>> a2b4d95d
topological-sort = "^0.2.2"
voca_rs = "^1.15.2"
wasm-bindgen = "^0.2.92"

[dev-dependencies]
aws-config = "^1.1.8"
aws-sdk-cloudformation = "^1.21.1"
tokio = { version = "1", features = ["full"] }
walkdir = "2.5.0"
zip = "0.6.6"

[build-dependencies]
indexmap = "^2.2.6"
phf = { version = "^0.11.2", features = ["macros"] }
phf_codegen = "^0.11.2"
rustc-hash = { version = "1.1.0", optional = true }
serde = { version = "^1.0.197", features = ["derive"] }
serde-enum-str = "^0.4.0"
serde_json = "^1.0.115"
serde_with = "^3.7.0"
voca_rs = "^1.15.2"
walkdir = "2.5.0"
zip = "0.6.6"

[profile.release]
codegen-units = 1
lto = true
opt-level = 3<|MERGE_RESOLUTION|>--- conflicted
+++ resolved
@@ -34,14 +34,9 @@
 rustc-hash = { version = "1.1.0", optional = true }
 serde = { version = "^1.0.197", features = ["derive"] }
 serde-enum-str = "^0.4.0"
-<<<<<<< HEAD
-serde_with = "^3.6.1"
-serde_yaml = "^0.9.32"
-thiserror = "^1.0.57"
-=======
 serde_with = "^3.7.0"
 serde_yaml = "^0.9.34"
->>>>>>> a2b4d95d
+thiserror = "^1.0.57"
 topological-sort = "^0.2.2"
 voca_rs = "^1.15.2"
 wasm-bindgen = "^0.2.92"
