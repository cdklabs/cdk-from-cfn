[package]
name = "cdk-from-cfn"
version = "0.122.0"
edition = "2021"
rust-version = "1.64"
description = "Turn AWS CloudFormation templates into AWS CDK applications"
license = "MIT OR Apache-2.0"

repository = "https://github.com/cdklabs/cdk-from-cfn"
homepage = "https://github.com/cdklabs/cdk-from-cfn#readme"

# See more keys and their definitions at https://doc.rust-lang.org/cargo/reference/manifest.html

[features]
default = ["golang", "java", "typescript", "python", "csharp"]
golang = []
java = []
typescript = []

# Future plans / in progress
csharp = []
python = []

[lib]
crate-type = ["cdylib", "lib"]

[dependencies]
anyhow = "^1.0.79"
base64 = "^0.21.7"
clap = { version = "^4.4.17", features = ["cargo"] }
indexmap = { version = "^2.1.0", features = ["serde"] }
nom = "^7.1.3"
numberkit = "^0.1.0"
phf = "^0.11.2"
serde = { version = "^1.0.195", features = ["derive"] }
serde-enum-str = "^0.4.0"
serde_with = "^3.5.0"
serde_yaml = "^0.9.30"
topological-sort = "^0.2.2"
voca_rs = "^1.15.2"
wasm-bindgen = "^0.2.90"

[dev-dependencies]
<<<<<<< HEAD
aws-config = "^1.1.2"
aws-sdk-cloudformation = "^1.5.0"
=======
aws-config = "^1.0.3"
aws-sdk-cloudformation = "^1.7.0"
>>>>>>> bda5d342
tokio = { version = "1", features = ["full"] }
walkdir = "2.4.0"
zip = "0.6.6"

[build-dependencies]
phf_codegen = "^0.11.2"
serde = { version = "^1.0.195", features = ["derive"] }
serde_json = "^1.0.111"
serde_with = "^3.5.0"
walkdir = "2.4.0"
zip = "0.6.6"

[profile.release]
codegen-units = 1
lto = true
opt-level = 3<|MERGE_RESOLUTION|>--- conflicted
+++ resolved
@@ -41,13 +41,8 @@
 wasm-bindgen = "^0.2.90"
 
 [dev-dependencies]
-<<<<<<< HEAD
 aws-config = "^1.1.2"
-aws-sdk-cloudformation = "^1.5.0"
-=======
-aws-config = "^1.0.3"
 aws-sdk-cloudformation = "^1.7.0"
->>>>>>> bda5d342
 tokio = { version = "1", features = ["full"] }
 walkdir = "2.4.0"
 zip = "0.6.6"
