--- conflicted
+++ resolved
@@ -55,12 +55,8 @@
 serde = { version = "^1.0.196", features = ["derive"] }
 serde-enum-str = "^0.4.0"
 serde_json = "^1.0.113"
-<<<<<<< HEAD
-serde_with = "^3.5.1"
+serde_with = "^3.6.0"
 voca_rs = "^1.15.2"
-=======
-serde_with = "^3.6.0"
->>>>>>> 0b6abe3d
 walkdir = "2.4.0"
 zip = "0.6.6"
 
