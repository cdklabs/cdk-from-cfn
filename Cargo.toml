[package]
name = "noctilucent"
version = "0.2.0"
edition = "2021"
rust-version = "1.64"
description = "Turn AWS CloudFormation templates into AWS CDK applications"
license = "MIT"

authors = [
  "Sean Tyler Myers <seanmyers0608@gmail.com>",
  "The noctilucent contributors",
]

repository = "https://github.com/iph/noctilucent.git"
homepage = "https://github.com/iph/noctilucent#readme"

# See more keys and their definitions at https://doc.rust-lang.org/cargo/reference/manifest.html

[features]
<<<<<<< HEAD
default = ["typescript","python"]
golang = []
python = []
typescript = []
=======
default = ["golang", "java", "typescript"]
golang = []
java = []
typescript = []

# Future plans / in progress
csharp = []
python = []
>>>>>>> e75176e3

[lib]
crate-type = ["cdylib", "lib"]

[dependencies]
anyhow = "^1.0.72"
base64 = "^0.21.2"
clap = { version = "^4.3.19", features = ["cargo"] }
indexmap = { version = "^2.0.0", features = ["serde"] }
nom = "^7.1.3"
numberkit = "^0.1.0"
phf = "^0.11.2"
serde = { version = "^1.0.179", features = ["derive"] }
serde-enum-str = "^0.3.2"
serde_with = "^3.1.0"
serde_yaml = "^0.9.25"
topological-sort = "^0.2.2"
voca_rs = "^1.15.2"
wasm-bindgen = "^0.2.87"


[build-dependencies]
phf_codegen = "^0.11.2"
serde = { version = "^1.0.179", features = ["derive"] }
serde_json = "^1.0.104"
serde_with = "^3.1.0"

[profile.release]
codegen-units = 1
lto = true
opt-level = 3<|MERGE_RESOLUTION|>--- conflicted
+++ resolved
@@ -17,13 +17,7 @@
 # See more keys and their definitions at https://doc.rust-lang.org/cargo/reference/manifest.html
 
 [features]
-<<<<<<< HEAD
-default = ["typescript","python"]
-golang = []
-python = []
-typescript = []
-=======
-default = ["golang", "java", "typescript"]
+default = ["golang", "java", "typescript", "python"]
 golang = []
 java = []
 typescript = []
@@ -31,7 +25,6 @@
 # Future plans / in progress
 csharp = []
 python = []
->>>>>>> e75176e3
 
 [lib]
 crate-type = ["cdylib", "lib"]
