--- conflicted
+++ resolved
@@ -49,17 +49,11 @@
 
 [build-dependencies]
 phf_codegen = "^0.11.2"
-<<<<<<< HEAD
-serde = { version = "^1.0.188", features = ["derive"] }
-serde_json = "^1.0.107"
-serde_with = "^3.3.0"
-walkdir = "2.4.0"
-zip = "0.6.6"
-=======
 serde = { version = "^1.0.193", features = ["derive"] }
 serde_json = "^1.0.108"
 serde_with = "^3.4.0"
->>>>>>> 662629ea
+walkdir = "2.4.0"
+zip = "0.6.6"
 
 [profile.release]
 codegen-units = 1
