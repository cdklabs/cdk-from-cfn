#![cfg_attr(coverage_nightly, feature(coverage_attribute))]

use indexmap::IndexMap;
use parser::condition::ConditionFunction;
use parser::lookup_table::MappingTable;
use parser::output::Output;
use parser::parameters::Parameter;
use parser::resource::ResourceAttributes;

<<<<<<< HEAD
pub mod code;
=======
use serde::{Deserialize, Deserializer};

>>>>>>> aa2b4410
pub mod errors;
pub mod ir;
pub mod parser;
pub mod primitives;
pub mod specification;
pub mod synthesizer;

#[doc(inline)]
pub use errors::*;

#[derive(Debug, serde::Deserialize)]
#[serde(rename_all = "PascalCase")]
pub struct CloudformationParseTree {
    pub description: Option<String>,

    #[serde(
        default,
        rename = "Transform",
        deserialize_with = "string_or_seq_string"
    )]
    pub transforms: Vec<String>,

    #[serde(default)]
    pub conditions: IndexMap<String, ConditionFunction>,
    #[serde(default)]
    pub mappings: IndexMap<String, MappingTable>,
    #[serde(default)]
    pub outputs: IndexMap<String, Output>,
    #[serde(default)]
    pub parameters: IndexMap<String, Parameter>,

    pub resources: IndexMap<String, ResourceAttributes>,
}

fn string_or_seq_string<'de, D>(deserializer: D) -> Result<Vec<String>, D::Error>
where
    D: Deserializer<'de>,
{
    #[derive(Deserialize)]
    #[serde(untagged)]
    pub enum Transform<'a> {
        String(&'a str),
        Vec(Vec<String>),
    }

    Ok(match Transform::deserialize(deserializer)? {
        Transform::String(transform) => vec![transform.to_owned()],
        Transform::Vec(transform) => transform,
    })
}

#[cfg(target_family = "wasm")]
pub mod wasm {
    use wasm_bindgen::prelude::*;

    use super::*;

    /// Returns an array containing all supported language names.
    #[wasm_bindgen]
    pub fn supported_languages() -> Box<[JsValue]> {
        vec![
            #[cfg(feature = "typescript")]
            wasm_bindgen::intern("typescript").into(),
            #[cfg(feature = "golang")]
            wasm_bindgen::intern("go").into(),
            #[cfg(feature = "java")]
            wasm_bindgen::intern("java").into(),
            #[cfg(feature = "python")]
            wasm_bindgen::intern("python").into(),
            #[cfg(feature = "csharp")]
            wasm_bindgen::intern("csharp").into(),
        ]
        .into_boxed_slice()
    }

    /// Transforms the provided template into a CDK application in the specified
    /// language.
    #[wasm_bindgen]
    pub fn transmute(template: &str, language: &str, stack_name: &str) -> Result<String, JsError> {
        let cfn_tree: CloudformationParseTree = serde_yaml::from_str(template)?;
        let ir = crate::ir::CloudformationProgramIr::from(cfn_tree)?;
        let mut output = Vec::new();

        let synthesizer: Box<dyn crate::synthesizer::Synthesizer> = match language {
            #[cfg(feature = "typescript")]
            "typescript" => Box::new(crate::synthesizer::Typescript {}),
            #[cfg(feature = "golang")]
            "go" => Box::<crate::synthesizer::Golang>::default(),
            #[cfg(feature = "python")]
            "python" => Box::new(crate::synthesizer::Python {}),
            #[cfg(feature = "java")]
            "java" => Box::<crate::synthesizer::Java>::default(),
            #[cfg(feature = "csharp")]
            "csharp" => Box::new(crate::synthesizer::CSharp {}),
            unsupported => panic!("unsupported language: {}", unsupported),
        };

        ir.synthesize(synthesizer.as_ref(), &mut output, stack_name)?;

        String::from_utf8(output).map_err(Into::into)
    }

    #[cfg(feature = "console_error_panic_hook")]
    #[wasm_bindgen(start)]
    fn wasm_init() {
        console_error_panic_hook::set_once();
    }
}<|MERGE_RESOLUTION|>--- conflicted
+++ resolved
@@ -6,13 +6,9 @@
 use parser::output::Output;
 use parser::parameters::Parameter;
 use parser::resource::ResourceAttributes;
-
-<<<<<<< HEAD
-pub mod code;
-=======
 use serde::{Deserialize, Deserializer};
 
->>>>>>> aa2b4410
+pub mod code;
 pub mod errors;
 pub mod ir;
 pub mod parser;
