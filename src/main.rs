--- conflicted
+++ resolved
@@ -5,11 +5,7 @@
 use std::{fs, io};
 
 // Ensure at least one target language is enabled...
-<<<<<<< HEAD
-#[cfg(not(any(feature = "typescript", feature = "golang", feature = "python")))]
-=======
-#[cfg(not(any(feature = "typescript", feature = "golang", feature = "java")))]
->>>>>>> e75176e3
+#[cfg(not(any(feature = "typescript", feature = "golang", feature = "java", feature = "python")))]
 compile_error!("At least one language target feature must be enabled!");
 
 fn main() -> anyhow::Result<()> {
@@ -18,13 +14,10 @@
         "typescript",
         #[cfg(feature = "golang")]
         "go",
-<<<<<<< HEAD
         #[cfg(feature = "python")]
         "python",
-=======
         #[cfg(feature = "java")]
         "java",
->>>>>>> e75176e3
     ];
 
     let matches = Command::new(env!("CARGO_BIN_NAME"))
@@ -95,13 +88,10 @@
         "typescript" => Box::new(Typescript {}),
         #[cfg(feature = "golang")]
         "go" => Box::<Golang>::default(),
-<<<<<<< HEAD
         #[cfg(feature = "python")]
         "python" => Box::new(Python {}),
-=======
         #[cfg(feature = "java")]
         "java" => Box::<Java>::default(),
->>>>>>> e75176e3
         unsupported => panic!("unsupported language: {}", unsupported),
     };
 
