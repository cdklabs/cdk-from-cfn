use clap::{App, Arg};
<<<<<<< HEAD
use noctilucent::parser::condition::determine_order;
=======
use noctilucent::semantic::importer::Importer;
>>>>>>> 484e9404
use noctilucent::semantic::reference::ReferenceTable;
use noctilucent::semantic::to_string;
use noctilucent::CloudformationParseTree;
use serde_json::Value;
use std::fs;
use voca_rs::case::camel_case;

fn main() {
    let matches = App::new("Transmutes cfn templates to cdk")
        .version("1.0")
        .author("Sean Tyler Myers <seanmyers0608@gmail.com>")
        .about("Reads cfn templates and translates them to typescript")
        .arg(
            Arg::new("INPUT")
                .about("Sets the input file to use")
                .required(true)
                .index(1),
        )
        .get_matches();

    let txt_location: &str = matches.value_of("INPUT").unwrap();
    let contents = fs::read_to_string(txt_location).unwrap();
    let value: Value = serde_json::from_str(contents.as_str()).unwrap();

    let cfn_tree = CloudformationParseTree::build(&value).unwrap();
    let reference_table = ReferenceTable::new(&cfn_tree);

<<<<<<< HEAD
    println!("Amount of parameters: {}", cfn_tree.parameters.params.len());
    println!("Amount of mappings: {}", cfn_tree.mappings.mappings.len());

    println!(
        "Amount of conditions: {}",
        cfn_tree.conditions.conditions.len()
    );
    println!(
        "Amount of resources:  {}",
        cfn_tree.resources.resources.len()
    );

    println!("====================================");
    println!("{}", cfn_tree.mappings.synthesize());

    println!("====================================");
    for cond in determine_order(cfn_tree.conditions) {
=======
    let import = Importer::new(&cfn_tree);

    println!("{}", import.synthesize().join("\n"));
    println!("{}", cfn_tree.mappings.synthesize());

    for (_, cond) in cfn_tree.conditions.conditions.iter() {
>>>>>>> 484e9404
        println!("{}", cond.synthesize());
    }

    for reference in cfn_tree.resources.resources.iter() {
        let mut split_ref = reference.resource_type.split("::");
        split_ref.next();
        let service = split_ref.next().unwrap().to_ascii_lowercase();
        let rtype = split_ref.next().unwrap();
        println!(
            "new {}.Cfn{}(this, '{}', {{",
            service, rtype, reference.name
        );
        for (name, prop) in reference.properties.iter() {
            match to_string(prop, &reference_table) {
                None => {}
                Some(x) => {
                    println!("\t{}:{},", camel_case(name), x);
                }
            }
        }
        println!("}});");
    }
    println!("====================================");
}<|MERGE_RESOLUTION|>--- conflicted
+++ resolved
@@ -1,9 +1,6 @@
 use clap::{App, Arg};
-<<<<<<< HEAD
 use noctilucent::parser::condition::determine_order;
-=======
 use noctilucent::semantic::importer::Importer;
->>>>>>> 484e9404
 use noctilucent::semantic::reference::ReferenceTable;
 use noctilucent::semantic::to_string;
 use noctilucent::CloudformationParseTree;
@@ -31,32 +28,12 @@
     let cfn_tree = CloudformationParseTree::build(&value).unwrap();
     let reference_table = ReferenceTable::new(&cfn_tree);
 
-<<<<<<< HEAD
-    println!("Amount of parameters: {}", cfn_tree.parameters.params.len());
-    println!("Amount of mappings: {}", cfn_tree.mappings.mappings.len());
-
-    println!(
-        "Amount of conditions: {}",
-        cfn_tree.conditions.conditions.len()
-    );
-    println!(
-        "Amount of resources:  {}",
-        cfn_tree.resources.resources.len()
-    );
-
-    println!("====================================");
-    println!("{}", cfn_tree.mappings.synthesize());
-
-    println!("====================================");
-    for cond in determine_order(cfn_tree.conditions) {
-=======
     let import = Importer::new(&cfn_tree);
 
     println!("{}", import.synthesize().join("\n"));
     println!("{}", cfn_tree.mappings.synthesize());
 
-    for (_, cond) in cfn_tree.conditions.conditions.iter() {
->>>>>>> 484e9404
+    for cond in determine_order(cfn_tree.conditions) {
         println!("{}", cond.synthesize());
     }
 
