use super::Synthesizer;
use crate::code::{CodeBuffer, IndentOptions};
use crate::ir::conditions::ConditionIr;
use crate::ir::importer::ImportInstruction;
use crate::ir::reference::{Origin, PseudoParameter, Reference};
use crate::ir::resources::{ResourceInstruction, ResourceIr};
use crate::ir::CloudformationProgramIr;
use crate::parser::lookup_table::MappingInnerValue;
use crate::specification::Structure;
use std::borrow::Cow;
use std::io;
use std::rc::Rc;
use voca_rs::case::{camel_case, pascal_case};

const INDENT: Cow<'static, str> = Cow::Borrowed("    ");
const DOUBLE_INDENT: Cow<'static, str> = Cow::Borrowed("        ");

macro_rules! fill {
    ($code:ident; $leading:expr; $($lines:expr),* ; $trailing:expr) => {
        {
            let _class = $code.indent_with_options(IndentOptions {
                indent: INDENT,
                leading: Some($leading.into()),
                trailing: Some($trailing.into()),
                trailing_newline: true,
            });

            $(_class.line(format!($lines));)*
        }
    };
}

pub struct Java {
    package_name: String,
}

impl Java {
    pub fn new(package_name: impl Into<String>) -> Self {
        Self {
            package_name: package_name.into(),
        }
    }

    //noinspection ALL
    fn write_header(&self, code: &CodeBuffer) {
        code.line(format!("package {};", self.package_name));

        // base imports
        code.newline();
        code.line("import software.constructs.Construct;");
        code.newline();
        code.line("import java.util.*;");
        code.line("import software.amazon.awscdk.*;");
        code.line("import software.amazon.awscdk.CfnMapping;");
        code.line("import software.amazon.awscdk.CfnTag;");
        code.line("import software.amazon.awscdk.Stack;");
        code.line("import software.amazon.awscdk.StackProps;");
    }

    fn emit_mappings(mapping: &MappingInnerValue, output: &CodeBuffer) {
        match mapping {
            MappingInnerValue::Number(num) => output.text(format!("{num}")),
            MappingInnerValue::Bool(bool) => output.text(if *bool { "true" } else { "false" }),
            MappingInnerValue::String(str) => output.text(format!("{str:?}")),
            MappingInnerValue::List(items) => {
                output.text(format!("Arrays.asList(\"{}\")", items.join("\", \"")))
            }
            MappingInnerValue::Float(num) => output.text(format!("{num}")),
        };
    }

    fn write_mappings(ir: &CloudformationProgramIr, map: &CodeBuffer) {
        if ir.mappings.is_empty() {
            return;
        }
        map.line("// Mappings");
        for mapping in &ir.mappings {
            let name = camel_case(&mapping.name);
            map.line(format!(
                "final CfnMapping {name} = new CfnMapping(this, \"{name}\");"
            ));
            for (key1, inner_mapping) in &mapping.map {
                for (key2, value) in inner_mapping {
                    map.text(format!("{name}.setValue(\"{key1}\", \"{key2}\", "));
                    Self::emit_mappings(value, map);
                    map.text(");\n");
                }
            }
            map.newline();
        }
    }

    fn emit_props(ir: &CloudformationProgramIr) -> Vec<JavaConstructorParameter> {
        let mut v = Vec::new();
        for input in &ir.constructor.inputs {
            let java_type = match input.constructor_type.as_str() {
                "List<Number>" => "List<Number>",
                t if t.contains("List") => "String[]",
                _ => "String",
            };

            v.push(JavaConstructorParameter {
                name: input.name.clone(),
                description: input.description.clone(),
                java_type: java_type.into(),
                constructor_type: input.constructor_type.clone(),
                default_value: input.default_value.clone(),
            });
        }
        v
    }

    fn write_stack_definitions(
        props: &Vec<JavaConstructorParameter>,
        writer: &CodeBuffer,
        stack_name: &str,
    ) -> Rc<CodeBuffer> {
        fill!(writer;
            format!("public {}(final Construct scope, final String id) {{", stack_name);
            "super(scope, id, null);";
            "}" );

        writer.newline();
        let definitions = writer.indent_with_options(IndentOptions {
                indent: INDENT,
                leading: Some(
                    format!(
                        "public {stack_name}(final Construct scope, final String id, final StackProps props) {{",
                    )
                    .into(),
                ),
                trailing: Some("}".into()),
                trailing_newline: true,
            });

        if props.is_empty() {
            definitions.line("super(scope, id, props);");
            definitions
        } else {
            definitions.line(format!(
                "this(scope, id, props{});",
                ", null".repeat(props.len())
            ));

            writer.newline();
            let definitions_with_props = writer.indent_with_options(IndentOptions {
                indent: INDENT,
                leading: Some(format!("public {stack_name}(final Construct scope, final String id, final StackProps props,").into()),
                trailing: Some("}".into()),
                trailing_newline: true,
            });
            let mut prop = props.iter().peekable();
            while let Some(p) = prop.next() {
                if prop.peek().is_none() {
                    definitions_with_props
                        .indent(INDENT)
                        .line(format!("{} {}) {{", p.java_type, p.name));
                } else {
                    definitions_with_props
                        .indent(INDENT)
                        .line(format!("{} {},", p.java_type, p.name));
                }
            }
            definitions_with_props.line("super(scope, id, props);");
            definitions_with_props.newline();
            definitions_with_props
        }
    }

    fn write_props(props: &Vec<JavaConstructorParameter>, writer: &CodeBuffer) {
        for prop in props {
            match &prop.default_value {
                None => writer.newline(),
                Some(v) if prop.constructor_type.contains("AWS::") => {
                    let value_as = match &prop.constructor_type {
                        t if t.contains("List") => "getValueAsList",
                        _ => "getValueAsString",
                    };
                    let prop_options = writer.indent_with_options(IndentOptions {
                        indent: DOUBLE_INDENT,
                        leading: Some(
                            format!(
                                "{} = Optional.ofNullable({}).isPresent()",
                                prop.name, prop.name
                            )
                            .into(),
                        ),
                        trailing: None,
                        trailing_newline: true,
                    });
                    prop_options.line(format!("? {}", prop.name));
                    let prop_details = prop_options.indent_with_options(IndentOptions {
                        indent: DOUBLE_INDENT,
                        leading: Some(
                            format!(
                                ": CfnParameter.Builder.create(this, \"{}\")",
                                pascal_case(&prop.name)
                            )
                            .into(),
                        ),
                        trailing: None,
                        trailing_newline: false,
                    });
                    prop_details.line(format!(".type(\"{}\")", prop.constructor_type));
                    prop_details.line(format!(".defaultValue(\"{}\")", v));
                    prop_details.line(".build()");
                    prop_details.line(format!(".{}();", value_as));
                }
                Some(v) => writer.line(format!(
                    "{} = Optional.ofNullable({}).isPresent() ? {}\n{DOUBLE_INDENT}: \"{}\";",
                    prop.name, prop.name, prop.name, v
                )),
            }
        }
    }

    fn write_resource(resource: &ResourceInstruction, writer: &Rc<CodeBuffer>) -> bool {
        let class = resource.resource_type.type_name();
        let res_name = &resource.name;

        if let Some(cond) = &resource.condition {
            writer.line(format!("Optional<Cfn{class}> {} = {} ? Optional.of(Cfn{class}.Builder.create(this, \"{res_name}\")", name(res_name), camel_case(cond)));
            let properties = writer.indent(DOUBLE_INDENT);
            for (name, prop) in &resource.properties {
                properties.text(format!(".{}(", camel_case(name)));
                emit_java(prop.clone(), &properties, Some(class));
                properties.text(")\n");
            }
            properties.line(".build()) : Optional.empty();");
            true
        } else {
            writer.line(format!(
                "Cfn{class} {} = Cfn{class}.Builder.create(this, \"{res_name}\")",
                name(res_name)
            ));
            let properties = writer.indent(DOUBLE_INDENT);
            for (name, prop) in &resource.properties {
                properties.text(format!(".{}(", camel_case(name)));
                emit_java(prop.clone(), &properties, Some(class));
                properties.text(")\n");
            }
            properties.line(".build();");
            false
        }
    }

    fn write_resources(ir: &CloudformationProgramIr, writer: &Rc<CodeBuffer>) {
        for resource in &ir.resources {
            let maybe_undefined = Self::write_resource(resource, writer);
            writer.newline();
            Self::write_resource_attributes(resource, writer, maybe_undefined);
        }
    }

    fn write_resource_attributes(
        resource: &ResourceInstruction,
        writer: &Rc<CodeBuffer>,
        maybe_undefined: bool,
    ) {
        let res_name = if maybe_undefined {
            format!(
                "{}.ifPresent(_{} -> _{}",
                camel_case(&resource.name),
                camel_case(&resource.name),
                camel_case(&resource.name)
            )
        } else {
            camel_case(&resource.name)
        };
        let trailer = if maybe_undefined { ");\n" } else { ";\n" };
        let mut extra_line = false;

        if let Some(metadata) = &resource.metadata {
            match metadata {
                ResourceIr::Object(_, entries) => {
                    for (name, value) in entries {
                        writer.text(format!("{res_name}.addMetadata(\"{name}\", "));
                        emit_java(value.clone(), writer, None);
                        writer.text(format!("){trailer}"));
                    }
                }
                unsupported => {
                    writer.line(format!("/* {unsupported:?} */"));
                }
            }
            extra_line = true;
        }

        for dependency in &resource.dependencies {
            writer.text(format!(
                "{res_name}.addDependency({}){}",
                dependency.to_lowercase(),
                trailer
            ));
            extra_line = true;
        }

        if let Some(deletion_policy) = &resource.deletion_policy {
            writer.text(format!(
                "{res_name}.applyRemovalPolicy(RemovalPolicy.{deletion_policy}){}",
                trailer
            ));
            extra_line = true;
        }

        if let Some(update_policy) = &resource.update_policy {
            writer.text(format!("{res_name}.getCfnOptions().setUpdatePolicy("));
            emit_java(update_policy.clone(), writer, None);
            writer.text(format!("){trailer}"));
            extra_line = true;
        }
        if extra_line {
            writer.newline();
        }
    }

    fn write_conditions(ir: &CloudformationProgramIr, writer: &Rc<CodeBuffer>) {
        for condition in &ir.conditions {
            let name = &*condition.name;
            let val = &condition.value;
            writer.line(format!(
                "Boolean {} = {};",
                camel_case(name),
                emit_conditions(val.clone())
            ));
        }
        writer.newline();
    }

    fn match_field_type(condition: Option<String>) -> String {
        String::from(match condition {
            None => "Object",
            Some(_) => "Optional<Object>",
        })
    }

    fn write_output_fields(ir: &CloudformationProgramIr, writer: &Rc<CodeBuffer>) {
        for output in &ir.outputs {
            writer.line(format!(
                "private {} {};\n",
                Self::match_field_type(output.condition.clone()),
                camel_case(&output.name)
            ))
        }

        for output in &ir.outputs {
            let indented = writer.indent_with_options(IndentOptions {
                indent: INDENT,
                leading: Some(
                    format!(
                        "public {} get{}() {{",
                        Self::match_field_type(output.condition.clone()),
                        pascal_case(&output.name)
                    )
                    .into(),
                ),
                trailing: Some("}\n".into()),
                trailing_newline: true,
            });
            indented.line(format!("return this.{};", camel_case(&output.name)));
        }
    }

    fn write_outputs(ir: &CloudformationProgramIr, writer: &Rc<CodeBuffer>) {
        for output in &ir.outputs {
            let var_name = camel_case(&output.name);
            let output_writer = match &output.condition {
                None => {
                    writer.text(format!("this.{var_name} = "));
                    emit_java(output.value.clone(), writer, None);
                    writer.text(";\n");
                    let output_writer = writer.indent_with_options(IndentOptions {
                        indent: DOUBLE_INDENT,
                        leading: Some(
                            format!("CfnOutput.Builder.create(this, \"{}\")", &output.name).into(),
                        ),
                        trailing: Some(format!("{DOUBLE_INDENT}.build();").into()),
                        trailing_newline: true,
                    });
                    output_writer.line(format!(".value(this.{var_name}.toString())"));
                    output_writer
                }
                Some(cond) => {
                    writer.text(format!(
                        "this.{} = {} ? ",
                        camel_case(&output.name),
                        camel_case(cond)
                    ));
                    emit_java(output.value.clone(), writer, None);
                    writer.text(" : Optional.empty();\n");
                    let output_writer = writer.indent_with_options(IndentOptions {
                        indent: DOUBLE_INDENT,
                        leading: Some(
                            format!(
                                "this.{var_name}.ifPresent(_{var_name} -> CfnOutput.Builder.create(this, \"{}\")",
                                &output.name
                            )
                            .into(),
                        ),
                        trailing: Some(format!("{DOUBLE_INDENT}.build());").into()),
                        trailing_newline: true,
                    });
                    output_writer.line(format!(".value(_{var_name}.toString())"));
                    output_writer
                }
            };
            if output.description.is_some() {
                output_writer.line(format!(
                    ".description(\"{}\")",
                    output.description.clone().unwrap()
                ))
            }
            if output.export.is_some() {
                output_writer.text(".exportName(");
                println!("{:?}", output.export);
                emit_java(output.export.clone().unwrap(), &output_writer, None);
                output_writer.text(")\n");
            }
            writer.newline();
        }
    }
}

impl Default for Java {
    fn default() -> Self {
        Self::new("com.myorg")
    }
}

impl Synthesizer for Java {
    fn synthesize(
        &self,
        ir: CloudformationProgramIr,
        into: &mut dyn io::Write,
        stack_name: &str,
    ) -> io::Result<()> {
        let code = CodeBuffer::default();

        self.write_header(&code);

        for import in &ir.imports {
            code.line(import.to_java_import());
        }
        code.newline();

        let class = code.indent_with_options(IndentOptions {
            indent: INDENT,
            leading: Some(format!("class {} extends Stack {{", stack_name).into()),
            trailing: Some("}".into()),
            trailing_newline: true,
        });

        let props = Self::emit_props(&ir);
        Self::write_output_fields(&ir, &class);

        let definitions = Self::write_stack_definitions(&props, &class, stack_name);
        Self::write_props(&props, &definitions);

        Self::write_mappings(&ir, &definitions);
        Self::write_conditions(&ir, &definitions);
        Self::write_resources(&ir, &definitions);
        Self::write_outputs(&ir, &definitions);

        code.write(into)
    }
}

impl ImportInstruction {
    fn to_java_import(&self) -> String {
        let mut parts: Vec<Cow<str>> = vec![match self.path[0].as_str() {
            "aws-cdk-lib" => "software.amazon.awscdk.services".into(),
            other => other.into(),
        }];
        parts.extend(self.path[1..].iter().map(|item| {
            item.chars()
                .filter(|ch| ch.is_alphanumeric())
                .collect::<String>()
                .into()
        }));

        let module = parts
            .iter()
            .take(parts.len() - 1)
            .map(|part| part.to_string())
            .collect::<Vec<_>>()
            .join(".");
        if !module.is_empty() {
            format!(
                "import {module}.{name}.*;",
                module = module,
                name = self.name,
            )
        } else {
            "".to_string()
        }
    }
}

fn emit_conditions(condition: ConditionIr) -> String {
    match condition {
        ConditionIr::Ref(reference) => emit_reference(reference),
        ConditionIr::Str(str) => format!("{str:?}"),
        ConditionIr::Condition(x) => camel_case(&x),
        ConditionIr::And(list) => {
            let and = get_condition(list, " && ");
            format!("({and})")
        }
        ConditionIr::Or(list) => {
            let or = get_condition(list, " || ");
            format!("({or})")
        }
        ConditionIr::Not(cond) => {
            if cond.is_simple() {
                format!("!{}", emit_conditions(*cond))
            } else {
                format!("!({})", emit_conditions(*cond))
            }
        }
        ConditionIr::Equals(lhs, rhs) => {
            format!(
                "{}.equals({})",
                emit_conditions(*lhs),
                emit_conditions(*rhs)
            )
        }
        ConditionIr::Map(_, tlk, slk) => {
            format!(
                "Fn.map({}, {})",
                emit_conditions(*tlk),
                emit_conditions(*slk)
            )
        }
        ConditionIr::Split(sep, l1) => {
            let str = emit_conditions(l1.as_ref().clone());
            format!("Arrays.asList({str}.split(\"{sep}\"))")
        }
        ConditionIr::Select(index, str) => {
            format!("Fn.select({index:?}, {})", emit_conditions(*str))
        }
    }
}

fn emit_reference(reference: Reference) -> String {
    let origin = reference.origin;
    let name = reference.name;
    match origin {
        Origin::LogicalId { conditional } => {
            if conditional {
                format!(
                    "Optional.of({}.isPresent() ? {}.get().getRef()\n{DOUBLE_INDENT}: Optional.empty())",
                    camel_case(&name),
                    camel_case(&name)
                )
            } else {
                format!("{}.getRef()", camel_case(&name))
            }
        }
        Origin::GetAttribute {
            conditional,
            attribute,
        } => {
            if conditional {
                format!(
                    "Optional.of({}.isPresent() ? {}.get().getAttr{}()\n{DOUBLE_INDENT}: Optional.empty())",
                    camel_case(&name),
                    camel_case(&name),
                    pascal_case(&attribute)
                )
            } else {
                format!("{}.getAttr{}()", camel_case(&name), pascal_case(&attribute))
            }
        }
        Origin::PseudoParameter(param) => get_pseudo_param(param),
        Origin::Parameter => camel_case(&name),
        Origin::Condition => name,
    }
}

fn get_pseudo_param(param: PseudoParameter) -> String {
    match param {
        PseudoParameter::Partition => "this.getPartition()",
        PseudoParameter::Region => "this.getRegion()",
        PseudoParameter::StackId => "this.getStackId()",
        PseudoParameter::StackName => "this.getStackName()",
        PseudoParameter::URLSuffix => "this.getUrlSuffix()",
        PseudoParameter::AccountId => "this.getAccount()",
        PseudoParameter::NotificationArns => "this.getNotificationArns()",
    }
    .into()
}

fn get_condition(list: Vec<ConditionIr>, sep: &str) -> String {
    list.into_iter()
        .map(emit_conditions)
        .collect::<Vec<_>>()
        .join(sep)
}

fn emit_tag_value(this: ResourceIr, output: &CodeBuffer, class: Option<&str>) {
    match this {
        ResourceIr::Bool(bool) => output.text(format!("String.valueOf({bool})")),
        ResourceIr::Double(number) => output.text(format!("String.valueOf({number})")),
        ResourceIr::Number(number) => output.text(format!("String.valueOf({number})")),
        other => emit_java(other, output, class),
    }
}

fn emit_java(this: ResourceIr, output: &CodeBuffer, class: Option<&str>) {
    match this {
        // Literal values
        ResourceIr::Null => output.text("null"),
        ResourceIr::Bool(bool) => output.text(bool.to_string()),
        ResourceIr::Double(number) => output.text(format!("{number}")),
        ResourceIr::Number(number) => output.text(format!("{number}")),
        ResourceIr::String(text) => output.text(format!("\"{text}\"")),

        // Collection values
        ResourceIr::Array(_, array) => {
            let arr_writer = output.indent_with_options(IndentOptions {
                indent: DOUBLE_INDENT,
                leading: Some("Arrays.asList(".into()),
                trailing: None,
                trailing_newline: false,
            });
            let mut arr = array.iter().peekable();
            while let Some(resource) = arr.next() {
                if arr.peek().is_none() {
                    emit_java(resource.clone(), &arr_writer, class);
                    arr_writer.text(")");
                } else {
                    emit_java(resource.clone(), &arr_writer, class);
                    arr_writer.text(",\n");
                }
            }
        }
        ResourceIr::Object(structure, entries) => match structure {
            Structure::Composite(property) => match property {
                "Tag" => {
                    let obj = output.indent_with_options(IndentOptions {
                        indent: DOUBLE_INDENT,
                        leading: Some("CfnTag.builder()".into()),
                        trailing: Some(format!("{DOUBLE_INDENT}.build()").into()),
                        trailing_newline: false,
                    });
                    for (key, value) in &entries {
                        if key.eq_ignore_ascii_case("Key") {
                            obj.text(".key(");
                            emit_java(value.clone(), &obj, class);
                            obj.text(")\n");
                        }
                        if key.eq_ignore_ascii_case("Value") {
                            obj.text(".value(");
                            emit_tag_value(value.clone(), &obj, class);
                            obj.text(")\n")
                        }
                    }
                }
                _ => {
                    let obj = output.indent_with_options(IndentOptions {
                        indent: DOUBLE_INDENT,
                        leading: Some(
                            format!("Cfn{}.{property}Property.builder()", class.unwrap()).into(),
                        ),
                        trailing: Some(format!("{DOUBLE_INDENT}.build()").into()),
                        trailing_newline: false,
                    });
                    for (key, value) in &entries {
                        obj.text(format!(".{}(", camel_case(key)));
                        emit_java(value.clone(), &obj, class);
                        obj.text(")\n");
                    }
                }
            },
<<<<<<< HEAD
            Structure::Simple(cfn_type) => {
                println!("{:?}", structure);
                unreachable!("object with simple structure ({:?})", cfn_type)
=======
            Structure::Simple(_) => {
                output.text("Map.of(");
                let mut map = entries.iter().peekable();
                while let Some((key, value)) = map.next() {
                    output.text(format!("\"{key}\", "));
                    emit_java(value.clone(), output, class);
                    if map.peek().is_some() {
                        output.text(",\n");
                    } else {
                        output.text(")");
                    }
                }
>>>>>>> 8936ac42
            }
        },

        // Intrinsics
        ResourceIr::Base64(base64) => match base64.as_ref() {
            ResourceIr::String(b64) => {
                output.text(format!(
                    "new String(Base64.getDecoder().decode(\"{}\"))",
                    b64.escape_debug()
                ));
            }
            other => {
                output.text("Fn.base64(");
                emit_java(other.clone(), output, class);
                output.text(")");
            }
        },
        ResourceIr::Cidr(cidr_block, count, mask) => {
            output.text("Fn.cidr(");
            emit_java(*cidr_block, output, class);
            output.text(", ");
            emit_java(*count, output, class);
            output.text(", ");
            match mask.as_ref() {
                ResourceIr::Number(mask) => {
                    output.text(format!("\"{mask}\""));
                }
                ResourceIr::String(mask) => {
                    output.text(format!("{mask:?}"));
                }
                mask => output.text(format!("String.valueOf({mask:?})")),
            }
            output.text(")");
        }
        ResourceIr::GetAZs(region) => {
            output.text("Fn.getAzs(");
            emit_java(*region, output, None);
            output.text(")");
        }
        ResourceIr::If(cond_name, if_true, if_false) => {
            output.text(format!("{} ? ", camel_case(&cond_name)));
            emit_java(*if_true, output, class);
            output.text(format!("\n{DOUBLE_INDENT}: "));
            emit_java(*if_false, output, class);
        }
        ResourceIr::ImportValue(text) => output.text(format!("Fn.importValue(\"{text}\")")),
        ResourceIr::Join(sep, list) => {
            let items = output.indent_with_options(IndentOptions {
                indent: DOUBLE_INDENT,
                leading: Some(format!("String.join(\"{sep}\",").into()),
                trailing: Some(")".into()),
                trailing_newline: false,
            });
            let mut l = list.iter().peekable();
            while let Some(item) = l.next() {
                emit_java(item.clone(), &items, class);
                if l.peek().is_some() {
                    items.text(",\n");
                }
            }
        }
        ResourceIr::Map(name, tlk, slk) => {
            output.text(format!("{}.findInMap(", camel_case(&name)));
            emit_java(*tlk, output, class);
            output.text(", ");
            emit_java(*slk, output, class);
            output.text(")");
        }
        ResourceIr::Select(idx, list) => match list.as_ref() {
            ResourceIr::Array(_, array) => {
                if idx <= array.len() {
                    emit_java(array[idx].clone(), output, class)
                } else {
                    output.text("null");
                }
            }
            list => {
                output.text(format!("Fn.select({idx}, "));
                emit_java(list.clone(), output, class);
                output.text(")");
            }
        },
        ResourceIr::Split(separator, resource) => match resource.as_ref() {
            ResourceIr::String(str) => {
                output.text(format!("{str}.split(\"{separator}\")"));
            }
            other => {
                output.text(format!("Fn.split({separator}, "));
                emit_java(other.clone(), output, class);
                output.text(")");
            }
        },
        ResourceIr::Sub(parts) => {
            let mut part = parts.iter().peekable();
            while let Some(p) = part.next() {
                match p {
                    ResourceIr::String(lit) => output.text(format!("\"{}\"", lit.clone())),
                    other => emit_java(other.clone(), output, class),
                }
                if part.peek().is_some() {
                    output.text(" + ");
                }
            }
        }

        ResourceIr::Ref(reference) => output.text(emit_reference(reference)),
    }
}

fn name(key: &str) -> String {
    camel_case(key)
        .chars()
        .filter(|c| c.is_alphanumeric())
        .collect()
}

trait JavaCodeBuffer {
    fn java_doc(&self) -> Rc<CodeBuffer>;
}

impl JavaCodeBuffer for CodeBuffer {
    #[inline]
    fn java_doc(&self) -> Rc<CodeBuffer> {
        self.indent_with_options(IndentOptions {
            indent: " * ".into(),
            leading: Some("/**".into()),
            trailing: Some(" */".into()),
            trailing_newline: true,
        })
    }
}

pub struct JavaConstructorParameter {
    pub name: String,
    pub description: Option<String>,
    pub constructor_type: String,
    pub java_type: String,
    pub default_value: Option<String>,
}

pub struct JavaResourceInstruction {}

#[cfg(test)]
mod tests {}<|MERGE_RESOLUTION|>--- conflicted
+++ resolved
@@ -671,11 +671,6 @@
                     }
                 }
             },
-<<<<<<< HEAD
-            Structure::Simple(cfn_type) => {
-                println!("{:?}", structure);
-                unreachable!("object with simple structure ({:?})", cfn_type)
-=======
             Structure::Simple(_) => {
                 output.text("Map.of(");
                 let mut map = entries.iter().peekable();
@@ -688,7 +683,6 @@
                         output.text(")");
                     }
                 }
->>>>>>> 8936ac42
             }
         },
 
