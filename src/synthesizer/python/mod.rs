--- conflicted
+++ resolved
@@ -12,11 +12,7 @@
 use std::borrow::Cow;
 use std::io;
 use std::rc::Rc;
-<<<<<<< HEAD
 use voca_rs::case::{camel_case, pascal_case, snake_case};
-=======
-use voca_rs::case::{camel_case, pascal_case};
->>>>>>> b641d4fe
 
 use super::Synthesizer;
 
@@ -279,20 +275,6 @@
     }
 }
 
-<<<<<<< HEAD
-=======
-fn pretty_name(name: &str) -> String {
-    let mut pretty = String::new();
-    for (i, ch) in name.chars().enumerate() {
-        if ch.is_uppercase() && i != 0 {
-            pretty.push('_');
-        }
-        pretty.push(ch.to_lowercase().next().unwrap());
-    }
-    pretty.replace('.', "")
-}
-
->>>>>>> b641d4fe
 trait PythonCodeBuffer {
     fn pydoc(&self) -> Rc<CodeBuffer>;
 }
